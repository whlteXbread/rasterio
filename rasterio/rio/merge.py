# Merge command.

import logging
import math
import os.path
import sys
import warnings

import click
from cligj import files_inout_arg, format_opt

import rasterio
from rasterio.rio.cli import cli
from rasterio.transform import Affine


@cli.command(short_help="Merge a stack of raster datasets.")
@files_inout_arg
@format_opt
@click.option('--bounds', nargs=4, type=float, default=None,
              help="Output bounds: left, bottom, right, top.")
@click.option('--res', nargs=2, type=float, default=None,
              help="Output dataset resolution: pixel width, pixel height")
@click.option('--nodata', '-n', type=float, default=None,
              help="Override nodata values defined in input datasets")
@click.pass_context
def merge(ctx, files, driver, bounds, res, nodata):
    """Copy valid pixels from input files to an output file.

    All files must have the same number of bands, data type, and
    coordinate reference system.

    Input files are merged in their listed order using the reverse
    painter's algorithm. If the output file exists, its values will be
    overwritten by input values.

    Geospatial bounds and resolution of a new output file in the
    units of the input file coordinate reference system may be provided
    and are otherwise taken from the first input file.
    """
    import numpy as np

    verbosity = (ctx.obj and ctx.obj.get('verbosity')) or 1
    logger = logging.getLogger('rio')

    try:
        with rasterio.drivers(CPL_DEBUG=verbosity>2):
            output = files[-1]
            files = files[:-1]

            with rasterio.open(files[0]) as first:
                first_res = first.res
                kwargs = first.meta
<<<<<<< HEAD
                kwargs.pop('affine')
                nodataval = first.nodatavals[0]
                dtype = first.dtypes[0]
=======
                kwargs['transform'] = kwargs.pop('affine')
                dest = np.zeros((first.count,) + first.shape, 
                    dtype=first.dtypes[0])
>>>>>>> 4decd8fc

            nodataval = next(dest.flat)
            if os.path.exists(output):
                # TODO: prompt user to update existing file (-i option) like:
                # overwrite b.tif? (y/n [n]) n
                # not overwritten
                dst = rasterio.open(output, 'r+')
<<<<<<< HEAD
                nodataval = dst.nodatavals[0]
                dtype = dst.dtypes[0]
                dest = np.zeros((dst.count,) + dst.shape, dtype=dtype)
=======
                nodataval = dst.nodatavals[0] or nodataval
>>>>>>> 4decd8fc
            else:
                # Create new output file.
                # Extent from option or extent of all inputs.
                if not bounds:
                    # scan input files.
                    xs = []
                    ys = []
                    for f in files:
                        with rasterio.open(f) as src:
                            left, bottom, right, top = src.bounds
                            xs.extend([left, right])
                            ys.extend([bottom, top])
                    bounds = min(xs), min(ys), max(xs), max(ys)
                output_transform = Affine.translation(bounds[0], bounds[3])

                # Resolution/pixel size.
                if not res:
                    res = first_res
                output_transform *= Affine.scale(res[0], -res[1])

                # Dataset shape.
                output_width = int(math.ceil((bounds[2]-bounds[0])/res[0]))
                output_height = int(math.ceil((bounds[3]-bounds[1])/res[1]))

                kwargs['driver'] == driver
<<<<<<< HEAD
                kwargs['transform'] = output_transform
                kwargs['width'] = output_width
                kwargs['height'] = output_height

                dst = rasterio.open(output, 'w', **kwargs)
                dest = np.zeros((first.count, output_height, output_width),
                        dtype=dtype)

            if nodata is not None:
                nodataval = nodata

            if nodataval is not None:
                # Only fill if the nodataval is within dtype's range.
                inrange = False
                if np.dtype(dtype).kind in ('i', 'u'):
                    info = np.iinfo(dtype)
                    inrange = (info.min <= nodataval <= info.max)
                elif np.dtype(dtype).kind == 'f':
                    info = np.finfo(dtype)
                    inrange = (info.min <= nodataval <= info.max)
                if inrange:
                    dest.fill(nodataval)
                else:
                    warnings.warn(
                        "Input file's nodata value, %s, is beyond the valid "
                        "range of its data type, %s. Consider overriding it "
                        "using the --nodata option for better results." % (
                            nodataval, dtype))

            for fname in reversed(files):
                with rasterio.open(fname) as src:
                    # Real World (tm) use of boundless reads.
                    # This approach uses the maximum amount of memory to solve
                    # the problem. Making it more efficient is a TODO.
                    window = src.window(*dst.bounds)
                    data = np.zeros_like(dest)
                    data = src.read(
                            out=data,
                            window=window,
                            boundless=True,
                            masked=True)
                    np.copyto(dest, data,
                        where=np.logical_and(
                        dest==nodataval, data.mask==False))

            if dst.mode == 'r+':
                data = dst.read(masked=True)
                np.copyto(dest, data,
                    where=np.logical_and(
                    dest==nodataval, data.mask==False))
=======
                dst = rasterio.open(output, 'w', **kwargs)
                nodataval = first.nodatavals[0] or nodataval

            if nodataval:
                dest.fill(nodataval)

            for fname in reversed(files):
                with rasterio.open(fname) as src:
                    data = src.read()
                    try:
                        where = np.logical_and(
                                dest==nodataval, data.mask==False)
                    except AttributeError:
                        where = dest==nodataval
                    np.copyto(dest, data, where=where)

            if dst.mode == 'r+':
                data = dst.read()
                try:
                    where = np.logical_and(
                            dest==nodataval, data.mask==False)
                except AttributeError:
                    where = dest==nodataval
                np.copyto(dest, data, where=where)
>>>>>>> 4decd8fc

            dst.write(dest)
            dst.close()

        sys.exit(0)
    except Exception:
        logger.exception("Failed. Exception caught")
        sys.exit(1)<|MERGE_RESOLUTION|>--- conflicted
+++ resolved
@@ -51,29 +51,18 @@
             with rasterio.open(files[0]) as first:
                 first_res = first.res
                 kwargs = first.meta
-<<<<<<< HEAD
                 kwargs.pop('affine')
                 nodataval = first.nodatavals[0]
                 dtype = first.dtypes[0]
-=======
-                kwargs['transform'] = kwargs.pop('affine')
-                dest = np.zeros((first.count,) + first.shape, 
-                    dtype=first.dtypes[0])
->>>>>>> 4decd8fc
 
-            nodataval = next(dest.flat)
             if os.path.exists(output):
                 # TODO: prompt user to update existing file (-i option) like:
                 # overwrite b.tif? (y/n [n]) n
                 # not overwritten
                 dst = rasterio.open(output, 'r+')
-<<<<<<< HEAD
                 nodataval = dst.nodatavals[0]
                 dtype = dst.dtypes[0]
                 dest = np.zeros((dst.count,) + dst.shape, dtype=dtype)
-=======
-                nodataval = dst.nodatavals[0] or nodataval
->>>>>>> 4decd8fc
             else:
                 # Create new output file.
                 # Extent from option or extent of all inputs.
@@ -99,7 +88,6 @@
                 output_height = int(math.ceil((bounds[3]-bounds[1])/res[1]))
 
                 kwargs['driver'] == driver
-<<<<<<< HEAD
                 kwargs['transform'] = output_transform
                 kwargs['width'] = output_width
                 kwargs['height'] = output_height
@@ -128,6 +116,8 @@
                         "range of its data type, %s. Consider overriding it "
                         "using the --nodata option for better results." % (
                             nodataval, dtype))
+            else:
+                nodataval = 0
 
             for fname in reversed(files):
                 with rasterio.open(fname) as src:
@@ -150,32 +140,6 @@
                 np.copyto(dest, data,
                     where=np.logical_and(
                     dest==nodataval, data.mask==False))
-=======
-                dst = rasterio.open(output, 'w', **kwargs)
-                nodataval = first.nodatavals[0] or nodataval
-
-            if nodataval:
-                dest.fill(nodataval)
-
-            for fname in reversed(files):
-                with rasterio.open(fname) as src:
-                    data = src.read()
-                    try:
-                        where = np.logical_and(
-                                dest==nodataval, data.mask==False)
-                    except AttributeError:
-                        where = dest==nodataval
-                    np.copyto(dest, data, where=where)
-
-            if dst.mode == 'r+':
-                data = dst.read()
-                try:
-                    where = np.logical_and(
-                            dest==nodataval, data.mask==False)
-                except AttributeError:
-                    where = dest==nodataval
-                np.copyto(dest, data, where=where)
->>>>>>> 4decd8fc
 
             dst.write(dest)
             dst.close()
