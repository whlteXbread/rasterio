--- conflicted
+++ resolved
@@ -95,10 +95,9 @@
     int GDALGetRasterColorInterpretation (void *hBand)
     int GDALSetRasterColorInterpretation (void *hBand, int)
 
-<<<<<<< HEAD
     void *GDALGetMaskBand (void *hBand)
     int GDALCreateMaskBand (void *hDS, int flags)
-=======
+
 cdef extern from "gdalwarper.h":
 
     ctypedef enum GDALResampleAlg:
@@ -175,7 +174,6 @@
 
     GDALWarpOptions *GDALCreateWarpOptions()
     void GDALDestroyWarpOptions(GDALWarpOptions *)
->>>>>>> 6770b70b
 
 cdef extern from "gdal_alg.h":
     
